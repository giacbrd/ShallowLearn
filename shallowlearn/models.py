--- conflicted
+++ resolved
@@ -231,17 +231,13 @@
         LabeledWord2Vec.init_loss(LabeledWord2Vec(), params, params['loss'])
         del params['loss']
         w2v = Word2Vec(sentences=documents, **params)
-<<<<<<< HEAD
-        self._classifier = LabeledWord2Vec.load_from(w2v)
+        self._classifier_ = LabeledWord2Vec.load_from(w2v)
         params = self.get_params()
         # Restoring the chosen loss
-        self._classifier.softmax = params['loss'] == 'softmax'
-        params = self._classifier.init_loss(params, params['loss'])
-        self._classifier.hs = params['hs']
-        self._classifier.negative = params['negative']
-=======
-        self._classifier_ = LabeledWord2Vec.load_from(w2v)
->>>>>>> 42fc4ea9
+        self._classifier_.softmax = params['loss'] == 'softmax'
+        params = self._classifier_.init_loss(params, params['loss'])
+        self._classifier_.hs = params['hs']
+        self._classifier_.negative = params['negative']
         return self
 
     def fit(self, documents, y=None, **fit_params):
