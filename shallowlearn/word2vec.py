--- conflicted
+++ resolved
@@ -15,7 +15,6 @@
 
 from gensim import matutils
 from gensim.models import Word2Vec
-from gensim.models.keyedvectors import KeyedVectors
 from gensim.models.word2vec import train_cbow_pair, Vocab
 
 from .utils import HashIter
@@ -38,12 +37,6 @@
     from .word2vec_inner import train_batch_labeled_cbow, score_document_labeled_cbow as sdlc
     from .word2vec_inner import FAST_VERSION, MAX_WORDS_IN_BATCH
 
-<<<<<<< HEAD
-=======
-    logger.debug('Fast version of {0} is being used'.format(__name__))
-
-
->>>>>>> 1081e126
     def score_document_labeled_cbow(model, document, labels=None, work=None, neu1=None):
         if model.bucket > 0:
             document = HashIter.hash_doc(document, model.bucket)
@@ -167,7 +160,7 @@
         so that the input layer is only made of words, while the output layer is only made of labels.
         **Parent class methods that are not overridden here are not tested and not safe to use**.
         """
-        self.lvocab = {}
+        self.lvocab = {}  # Vocabulary of labels only
         self.index2label = []
         kwargs['sg'] = 0
         kwargs['window'] = sys.maxsize
@@ -270,14 +263,9 @@
         """Build tables and model weights based on final label vocabulary settings."""
         if self.hs:
             class FakeSelf(LabeledWord2Vec):
-<<<<<<< HEAD
                 def __init__(self, wv):
                     self.wv = wv
-=======
-                def __init__(self, vocab):
-                    self.vocab = vocab
-
->>>>>>> 1081e126
+
             # add info about each word's Huffman encoding
             local_wv = KeyedVectors()
             self.__class__.create_binary_tree(FakeSelf(local_wv))
@@ -295,15 +283,9 @@
             # randomize weights vector by vector, rather than materializing a huge random matrix in RAM at once
             for i in range(len(self.wv.vocab)):
                 # construct deterministic seed from word AND seed argument
-<<<<<<< HEAD
-                self.wv.syn0[i] = self.seeded_vector(str(self.wv.index2word[i]).encode('utf-8') + str(self.seed).encode('utf-8'))
+                self.wv.syn0[i] = self.seeded_vector(str(self.wv.index2word[i]) + str(self.seed))
             self.wv.syn0norm = None
             self.syn0_lockf = ones(len(self.wv.vocab), dtype=REAL)  # zeros suppress learning
-=======
-                self.syn0[i] = self.seeded_vector(str(self.index2word[i]) + str(self.seed))
-            self.syn0norm = None
-            self.syn0_lockf = ones(len(self.vocab), dtype=REAL)  # zeros suppress learning
->>>>>>> 1081e126
         if outputs:
             # Output layer is only made of labels
             if self.hs:
