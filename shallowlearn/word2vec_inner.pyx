--- conflicted
+++ resolved
@@ -465,16 +465,10 @@
                     continue
                 work[i] *= EXP_TABLE[<int>((f + MAX_EXP) * (EXP_TABLE_SIZE / MAX_EXP / 2))]
             den += work[i]
-<<<<<<< HEAD
-        # we would like to have a probability distribution so...
-        for i in range(label_count):
-            work[i] /= den
-=======
         # we would like to have a probability distribution so... unfortunately this only works if we compute all scores
         if label_count == total_labels and den != 0.0:
             for i in range(label_count):
                 work[i] /= den
->>>>>>> f3396fbe
     # Softmax
     else:
         den = 0.0
